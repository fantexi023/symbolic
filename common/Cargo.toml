[package]
name = "symbolic-common"
version = "0.1.0"
authors = ["Armin Ronacher <armin.ronacher@active-4.com>"]

[dependencies]
error-chain = "0.11"
memmap = "^0.5.0"
<<<<<<< HEAD
gimli = "0.14"
goblin = "0.0"
=======
goblin = "0.0.11"
gimli = "0.14.0"
>>>>>>> f0ae568b
scroll = "0.7.0"
mach_object = "0.1"<|MERGE_RESOLUTION|>--- conflicted
+++ resolved
@@ -6,12 +6,7 @@
 [dependencies]
 error-chain = "0.11"
 memmap = "^0.5.0"
-<<<<<<< HEAD
-gimli = "0.14"
-goblin = "0.0"
-=======
+gimli = "0.14.0"
 goblin = "0.0.11"
-gimli = "0.14.0"
->>>>>>> f0ae568b
 scroll = "0.7.0"
 mach_object = "0.1"