use std::io;
use std::str;
use std::mem;

#[cfg(feature = "with_dwarf")]
use gimli;
#[cfg(feature = "with_objects")]
use goblin;
#[cfg(feature = "with_objects")]
use scroll;

error_chain! {
    errors {
        /// Raised on operations that work on symbols if the symbol
        /// data is bad.
        BadSymbol(message: String) {
            description("bad symbol")
            display("bad symbol: {}", &message)
        }
        /// Raised for internal errors in the libraries.  Should not happen.
        Internal(message: &'static str) {
            description("internal error")
            display("internal error: {}", message)
        }
        /// Raised for bad input on parsing in symbolic.
        Parse(message: &'static str) {
            description("parse error")
            display("parse error: {}", message)
        }
        /// Raised for bad input on parsing in symbolic.
        Format(message: &'static str) {
            description("format error")
            display("format error: {}", message)
        }
<<<<<<< HEAD
        /// Returned if unsupported object files are loaded.
=======

        /// Raised if unsupported object files are loaded.
>>>>>>> 5fcf886d
        UnsupportedObjectFile {
            description("unsupported object file")
        }
        /// Raised if object files are malformed.
        MalformedObjectFile(message: String) {
            description("malformed object file")
            display("malformed object file: {}", &message)
        }
        /// Raised for unknown cache file versions.
        UnknownCacheFileVersion(version: u32) {
            description("unknown cache file version")
            display("unknown cache file version '{}'", version)
        }
<<<<<<< HEAD
        /// Raised if a section is missing in an object file.
        MissingSection(section: &'static str) {
            description("missing object section")
            display("missing object section '{}'", section)
        }
        /// Returned for DWARF failures.
        BadDwarfData(msg: &'static str) {
=======
        /// Raised for DWARF failures.
        BadDwarfData(message: &'static str) {
>>>>>>> 5fcf886d
            description("bad dwarf data")
            display("bad dwarf data: {}", message)
        }
        MissingDebugInfo(message: &'static str) {
            description("missing debug info")
            display("missing debug info: {}", message)
        }
    }

    foreign_links {
        Io(io::Error);
        Utf8Error(str::Utf8Error);
    }
}

#[cfg(feature = "with_dwarf")]
impl From<gimli::Error> for Error {
    fn from(err: gimli::Error) -> Error {
        use std::error::Error;
        // this works because gimli error only returns static strings. UUUGLY
        ErrorKind::BadDwarfData(unsafe { mem::transmute(err.description()) }).into()
    }
}

#[cfg(feature = "with_objects")]
impl From<goblin::error::Error> for Error {
    fn from(err: goblin::error::Error) -> Error {
        use goblin::error::Error::*;
        match err {
            Malformed(s) => ErrorKind::MalformedObjectFile(s).into(),
            BadMagic(m) => ErrorKind::MalformedObjectFile(format!("bad magic: {}", m)).into(),
            Scroll(err) => Error::from(err),
            IO(err) => Error::from(err),
        }
    }
}

#[cfg(feature = "with_objects")]
impl From<scroll::Error> for Error {
    fn from(err: scroll::Error) -> Error {
        use scroll::Error::*;
        match err {
            TooBig { .. } => io::Error::new(
                io::ErrorKind::UnexpectedEof,
                "Tried to read type that was too large",
            ).into(),
            BadOffset(..) => io::Error::new(io::ErrorKind::InvalidData, "Bad offset").into(),
            BadInput { .. } => io::Error::new(io::ErrorKind::InvalidData, "Bad input").into(),
            Custom(s) => io::Error::new(io::ErrorKind::Other, s).into(),
            IO(err) => Error::from(err),
        }
    }
}<|MERGE_RESOLUTION|>--- conflicted
+++ resolved
@@ -32,12 +32,7 @@
             description("format error")
             display("format error: {}", message)
         }
-<<<<<<< HEAD
-        /// Returned if unsupported object files are loaded.
-=======
-
         /// Raised if unsupported object files are loaded.
->>>>>>> 5fcf886d
         UnsupportedObjectFile {
             description("unsupported object file")
         }
@@ -51,18 +46,13 @@
             description("unknown cache file version")
             display("unknown cache file version '{}'", version)
         }
-<<<<<<< HEAD
         /// Raised if a section is missing in an object file.
         MissingSection(section: &'static str) {
             description("missing object section")
             display("missing object section '{}'", section)
         }
-        /// Returned for DWARF failures.
-        BadDwarfData(msg: &'static str) {
-=======
         /// Raised for DWARF failures.
         BadDwarfData(message: &'static str) {
->>>>>>> 5fcf886d
             description("bad dwarf data")
             display("bad dwarf data: {}", message)
         }
